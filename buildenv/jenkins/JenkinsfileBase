#!groovy
def getBuildList() {
	// This map is created in case of BUILD_LIST is not provided. Once we match all sub-folders with top-level test targets, this map can be simplified.
	def TESTPROJECTS = [system:'system', perf:'perf', jck:'jck', external:'external', functional: 'functional', openjdk:'openjdk', jdk:'openjdk', runtest:'', sanity:'', extended:'']
	String fullTarget="${TARGET}"
	String[] levelTargets = fullTarget.split('\\.')
	String groupTarget = levelTargets[-1]
	String[] partsTarget = groupTarget.split('_|-')
	String simpleTarget = partsTarget[0]
	def TESTPROJECT = TESTPROJECTS[simpleTarget]
	return TESTPROJECT
}

def makeTest(testParam) {
	String tearDownCmd = "if [ `uname` = AIX ] || [ `uname` = SunOS ]; then MAKE=gmake; else MAKE=make; fi; \$MAKE -f ./openjdk-tests/TestConfig/testEnv.mk testEnvTeardown"
	try {
		sh "$tearDownCmd"
		sh "./openjdk-tests/maketest.sh $testParam"
	} finally {
		sh "$tearDownCmd"
	}
}

def setupEnv() {
	// if the provided ADOPTOPENJDK_REPO and ADOPTOPENJDK_BRANCH are not AdoptOpenJDK/openjdk-tests' master branch, clean the workspace and re-download it
	if (params.ADOPTOPENJDK_REPO && params.ADOPTOPENJDK_BRANCH) {
		if ( !params.ADOPTOPENJDK_REPO.contains( 'AdoptOpenJDK/openjdk-tests.git') || params.ADOPTOPENJDK_BRANCH != "master") {
			cleanWs()

			def remoteConfigParameters = [url: "${params.ADOPTOPENJDK_REPO}"]
			if (params.ADOPTOPENJDK_REPO.startsWith('git') && params.USER_CREDENTIALS_ID && !SPEC.startsWith('zos')) {
				remoteConfigParameters.put('credentialsId', "${params.USER_CREDENTIALS_ID}")
			}

			checkout([
				$class: 'GitSCM', branches: [[name: "*/${params.ADOPTOPENJDK_BRANCH}"]],
				extensions: [[$class:'CloneOption', shallow:true, depth:1],[$class: 'CleanBeforeCheckout'],[$class: 'RelativeTargetDirectory', relativeTargetDir: 'openjdk-tests']],
				userRemoteConfigs: [remoteConfigParameters]
			])
		}
	}

	if ( params.JDK_VERSION ) {
		env.ORIGIN_JDK_VERSION = params.JDK_VERSION
		env.JDK_VERSION = params.JDK_VERSION.equalsIgnoreCase("next") ? "" : params.JDK_VERSION
	}

	JENKINS_FILE = params.JenkinsFile ? params.JenkinsFile : ""
	OPENJ9_SHA = params.OPENJ9_SHA ? params.OPENJ9_SHA : ""
	env.USER_CREDENTIALS_ID = params.USER_CREDENTIALS_ID ? params.USER_CREDENTIALS_ID : ""
	env.TEST_JDK_HOME = "$WORKSPACE/openjdkbinary/j2sdk-image"
	env.JRE_IMAGE = params.JRE_IMAGE ? "${WORKSPACE}/${params.JRE_IMAGE}" : "$WORKSPACE/openjdkbinary/j2re-image"
	env.JVM_VERSION = params.JVM_VERSION ? params.JVM_VERSION : ""
	env.JVM_OPTIONS = params.JVM_OPTIONS ? params.JVM_OPTIONS : ""
	env.EXTRA_OPTIONS = params.EXTRA_OPTIONS ? params.EXTRA_OPTIONS : ""
	env.EXTRA_DOCKER_ARGS = params.EXTRA_DOCKER_ARGS ? params.EXTRA_DOCKER_ARGS : ""
	env.SPEC = "${SPEC}"
	env.TEST_FLAG = params.TEST_FLAG ? params.TEST_FLAG : ''
	env.KEEP_REPORTDIR = params.KEEP_REPORTDIR ? params.KEEP_REPORTDIR : ''
	SDK_RESOURCE = params.SDK_RESOURCE ? params.SDK_RESOURCE : "upstream"
	env.AUTO_DETECT = params.AUTO_DETECT
	
	ITERATIONS = params.ITERATIONS ? "${params.ITERATIONS}".toInteger() : 1
	
	if (params.JDK_IMPL) {
		env.JDK_IMPL = params.JDK_IMPL
	} else if (params.JVM_VERSION) {
		env.JDK_IMPL = getJDKImpl(params.JVM_VERSION)
	}
	if( params.BUILD_LIST ) {
		env.BUILD_LIST = params.BUILD_LIST
	} else {
		env.BUILD_LIST = "${getBuildList()}"
	}

	if( params.PERF_ROOT ) {
		env.PERF_ROOT = params.PERF_ROOT
	} else {
		env.PERF_ROOT = "$WORKSPACE/../../benchmarks"
	}

	if (env.BUILD_LIST.startsWith("jck")) {
		if ( JDK_VERSION == "8" ) {
			env.JCK_VERSION = "jck8b"
		} else {
			env.JCK_VERSION = "jck${JDK_VERSION}"
		}
		if( params.JCK_ROOT ) {
			env.JCK_ROOT = params.JCK_ROOT
		} else {
			env.JCK_ROOT = "$WORKSPACE/../../jck_root/JCK${JDK_VERSION}-unzipped"
		}
		
		echo "env.JCK_ROOT is: ${env.JCK_ROOT}, env.JCK_VERSION is: ${env.JCK_VERSION}"
		if( params.JCK_GIT_REPO ) {
			env.JCK_GIT_REPO = params.JCK_GIT_REPO
			echo "env.JCK_GIT_REPO is ${env.JCK_GIT_REPO}"
		} else {
			echo "params.JCK_GIT_REPO was not defined"
		}
	}

	if (env.BUILD_LIST == 'openjdk' ||  env.BUILD_LIST.contains('external')) {
		env.DIAGNOSTICLEVEL ='noDetails'
	}

	// Optional parameter RELEASE_TAG and it is only used in openjdk regression test
	if( params.RELEASE_TAG ) {
		env.RELEASE_TAG = params.RELEASE_TAG
	}
	if( params.DOCKERIMAGE_TAG ) {
		env.DOCKERIMAGE_TAG = params.DOCKERIMAGE_TAG
	}
	if ( env.SPEC.contains('sparcv')) {
		sh 'env'
	} else {
		sh 'printenv'
	}
}

def setupParallelEnv() {
	stage('setupParallelEnv') {
		timestamps{
			setupEnv()		
<<<<<<< HEAD
			int iterate = 1
			if (params.ITERATIONS) {
				iterate = "${params.ITERATIONS}".toInteger()
			}
			//Initialization for things in common between both multiple iterations and many subtests
			//repeatAmount is the number of times the loops go through
			int repeatAmount = 0
			int one = 1
			
=======
			
			//Initialization for things in common between both multiple iterations and many subtests
			//repeatAmount is the number of times the loops go through
>>>>>>> f5b71b75
			def testSubDirs = []
			int repeatAmount = ITERATIONS
			
<<<<<<< HEAD
			dir("$WORKSPACE/openjdk-tests/${env.BUILD_LIST}") 
			{
				testSubDirs = sh(returnStdout: true, script: "ls -d */").trim().tokenize()
				testSubDirSize = testSubDirs.size()
			}
			
			//Setup for option-specific parameters
			if (iterate == 1){
				//For parallel suppose BUILD_LIST is one specific category
				repeatAmount = testSubDirSize
			}
			else
			{
				repeatAmount = iterate
			}
			
			//echo "testSubDirSize is ${testSubDirSize}, testSubDirs is ${testSubDirs}, running test in parallel mode"
=======
			//Setup for option-specific parameters
			//If ITERATIONS is 1, then parallel is based on subfolders
			if (repeatAmount == 1){
				dir("$WORKSPACE/openjdk-tests/${env.BUILD_LIST}") 
				{
					testSubDirs = sh(returnStdout: true, script: "ls -d */").trim().tokenize()
					repeatAmount = testSubDirs.size()
				}
				echo "repeatAmount is ${repeatAmount}, testSubDirs is ${testSubDirs}, running test in parallel mode"
			}
			
>>>>>>> f5b71b75
			parallel_tests = [:]

			for (int i = 0; i < repeatAmount; i++) {
				def buildListName = ""
<<<<<<< HEAD
				def currentDirectory = ""
				if (iterate == 1){
					currentDirectory = testSubDirs[i].trim().replace("/","");
					buildListName = "${env.BUILD_LIST}/${currentDirectory}"
				}
				else{
					currentDirectory = "test_iteration_${i}"
=======
				def childTest = ""
				if (ITERATIONS == 1) {
					childTest = testSubDirs[i].trim().replace("/","");
					buildListName = "${env.BUILD_LIST}/${childTest}"
				}
				else {
					childTest = "test_iteration_${i}"
>>>>>>> f5b71b75
					buildListName = env.BUILD_LIST
				}
				def TEST_JOB_NAME = "${JOB_NAME}"

				//ToDo: need to find a better way to pass parameters to downstream builds.
				//Ideally, we should only need to pass in modified parameters (i.e.,
				//BUILD_LIST, IS_PARALLEL)
<<<<<<< HEAD
				parallel_tests[currentDirectory] = {
=======
				parallel_tests[childTest] = {
>>>>>>> f5b71b75
					build job: TEST_JOB_NAME, parameters: [
						string(name: 'ADOPTOPENJDK_REPO', value: ADOPTOPENJDK_REPO),
						string(name: 'ADOPTOPENJDK_BRANCH', value: ADOPTOPENJDK_BRANCH),
						string(name: 'OPENJ9_REPO', value: OPENJ9_REPO),
						string(name: 'OPENJ9_SHA', value: OPENJ9_SHA),
						string(name: 'OPENJ9_BRANCH', value: OPENJ9_BRANCH),
						string(name: 'JDK_VERSION', value: JDK_VERSION),
						string(name: 'JDK_IMPL', value: JDK_IMPL),
						string(name: 'BUILD_LIST', value: buildListName),
						string(name: 'TARGET', value: TARGET),
						string(name: 'CUSTOM_TARGET', value: CUSTOM_TARGET),
						string(name: 'SDK_RESOURCE', value: SDK_RESOURCE),
						string(name: 'CUSTOMIZED_SDK_URL', value: CUSTOMIZED_SDK_URL),
						string(name: 'CUSTOMIZED_SDK_URL_CREDENTIAL_ID', value: CUSTOMIZED_SDK_URL_CREDENTIAL_ID),
						string(name: 'UPSTREAM_JOB_NAME', value: UPSTREAM_JOB_NAME),
						string(name: 'UPSTREAM_JOB_NUMBER', value: UPSTREAM_JOB_NUMBER),
						string(name: 'TEST_FLAG', value: TEST_FLAG),
						string(name: 'KEEP_REPORTDIR', value: KEEP_REPORTDIR),
						string(name: 'EXTRA_OPTIONS', value: EXTRA_OPTIONS),
						string(name: 'JVM_OPTIONS', value: JVM_OPTIONS),
						string(name: 'JenkinsFile', value: JENKINS_FILE),
<<<<<<< HEAD
						string(name: 'ITERATIONS', value: one.toString()),
=======
						string(name: 'ITERATIONS', value: "1"),
>>>>>>> f5b71b75
						string(name: 'LABEL', value: LABEL),
						string(name: 'JCK_GIT_REPO', value: JCK_GIT_REPO),
						string(name: 'SSH_AGENT_CREDENTIAL', value: SSH_AGENT_CREDENTIAL),
						string(name: 'USER_CREDENTIALS_ID', value: env.USER_CREDENTIALS_ID),
						booleanParam(name: 'KEEP_WORKSPACE', value: KEEP_WORKSPACE),
						string(name: 'ARTIFACTORY_SERVER', value: ARTIFACTORY_SERVER),
						booleanParam(name: 'PERSONAL_BUILD', value: PERSONAL_BUILD),
						booleanParam(name: 'IS_PARALLEL', value: false),
						booleanParam(name: 'AUTO_DETECT', value: AUTO_DETECT),
						string(name: 'TIME_LIMIT', value: "${TIME_LIMIT}"),
<<<<<<< HEAD
						string(name: 'RUNTIME_NAME', value: currentDirectory),
=======
						//This parameter is needed because it enables many iterations of the same test (which all have same names)
						//to have a unique variable in the array so that Jenkins will run it
						string(name: 'RUNTIME_NAME', value: childTest),
>>>>>>> f5b71b75
					]
				}
			}
			// return to top level pipeline file in order to exit node block before running tests in parallel
		}
	}
}

def setup() {
	stage('Setup') {
		timestamps{
			setupEnv()

			if (fileExists('openjdkbinary')) {
				dir('openjdkbinary') {
					deleteDir()
				}
			}
			if (fileExists('jvmtest')) {
				dir('jvmtest') {
					deleteDir()
				}
			}

			if (params.CUSTOMIZED_SDK_URL) {
				SDK_RESOURCE = "customized"
				CUSTOMIZED_SDK_URL_OPTION = "-c '${params.CUSTOMIZED_SDK_URL}'"
			} else {
				CUSTOMIZED_SDK_URL_OPTION = ""
			}
			if (params.CUSTOMIZED_SDK_SOURCE_URL) {
				SDK_RESOURCE = "customized"
				CUSTOMIZED_SDK_SOURCE_URL_OPTION = "-S '${params.CUSTOMIZED_SDK_SOURCE_URL}'"
			} else {
				CUSTOMIZED_SDK_SOURCE_URL_OPTION = ""
			}

			if (SDK_RESOURCE == 'upstream' && !params.CUSTOMIZED_SDK_URL) {
				dir('openjdkbinary') {
					step([$class: 'CopyArtifact',
						fingerprintArtifacts: true,
						flatten: true,
						filter: "**/*.tar.gz,**/*.tgz,**/*.zip,**/*.jar",
						projectName: "${params.UPSTREAM_JOB_NAME}",
						selector: [$class: 'SpecificBuildSelector', buildNumber: "${params.UPSTREAM_JOB_NUMBER}"]])
				}
			}
			OPENJ9_REPO_OPTION = (params.OPENJ9_REPO) ? "--openj9_repo ${params.OPENJ9_REPO}" : "--openj9_repo https://github.com/eclipse/openj9.git"
			OPENJ9_BRANCH_OPTION = (params.OPENJ9_BRANCH) ? "--openj9_branch ${params.OPENJ9_BRANCH}" : ""
			OPENJ9_SHA_OPTION = (params.OPENJ9_SHA) ? "--openj9_sha ${params.OPENJ9_SHA}" : ""
			JDK_VERSION_OPTION = env.JDK_VERSION ? "-j ${env.JDK_VERSION}" : ""
			JDK_IMPL_OPTION = env.JDK_IMPL ? "-i ${env.JDK_IMPL}" : ""
			// system test repository exports to be used by system/common.xml
			if (params.ADOPTOPENJDK_SYSTEMTEST_REPO) {
				env.ADOPTOPENJDK_SYSTEMTEST_REPO = params.ADOPTOPENJDK_SYSTEMTEST_REPO
			}

			if (params.ADOPTOPENJDK_SYSTEMTEST_BRANCH) {
				env.ADOPTOPENJDK_SYSTEMTEST_BRANCH = params.ADOPTOPENJDK_SYSTEMTEST_BRANCH
			}

			if (params.OPENJ9_SYSTEMTEST_REPO) {
				env.OPENJ9_SYSTEMTEST_REPO = params.OPENJ9_SYSTEMTEST_REPO
			}

			if (params.OPENJ9_SYSTEMTEST_BRANCH) {
				env.OPENJ9_SYSTEMTEST_BRANCH = params.OPENJ9_SYSTEMTEST_BRANCH
			}

			if (params.STF_REPO) {
				env.STF_REPO = params.STF_REPO
			}

			if (params.STF_BRANCH) {
				env.STF_BRANCH = params.STF_BRANCH
			}

			// vendor test
			// expect VENDOR_TEST_* to be comma separated string parameters
			VENDOR_TEST_REPOS = (params.VENDOR_TEST_REPOS) ? "--vendor_repos \"${params.VENDOR_TEST_REPOS}\"" : ""
			VENDOR_TEST_BRANCHES = (params.VENDOR_TEST_BRANCHES) ? "--vendor_branches \"${params.VENDOR_TEST_BRANCHES}\"" : ""
			VENDOR_TEST_DIRS = (params.VENDOR_TEST_DIRS) ? "--vendor_dirs \"${params.VENDOR_TEST_DIRS}\"" : ""
			VENDOR_TEST_SHAS = (params.VENDOR_TEST_SHAS) ? "--vendor_shas \"${params.VENDOR_TEST_SHAS}\"" : ""
			GET_SH_CMD = "./openjdk-tests/get.sh -s `pwd` -t `pwd`/openjdk-tests -p $PLATFORM -r ${SDK_RESOURCE} ${JDK_VERSION_OPTION} ${JDK_IMPL_OPTION} ${CUSTOMIZED_SDK_URL_OPTION} ${CUSTOMIZED_SDK_SOURCE_URL_OPTION} ${OPENJ9_REPO_OPTION} ${OPENJ9_BRANCH_OPTION} ${OPENJ9_SHA_OPTION} ${VENDOR_TEST_REPOS} ${VENDOR_TEST_BRANCHES} ${VENDOR_TEST_DIRS} ${VENDOR_TEST_SHAS}"

			dir( WORKSPACE) {
				// use sshagent with Jenkins credentials ID for all platforms except zOS
				// on zOS use the user's ssh key
				if (!env.SPEC.startsWith('zos')) {
					get_sources_with_authentication()
				} else {
					get_sources()
				}
			}
		}
	}
}

def get_sources_with_authentication() {
	sshagent(credentials:["${params.USER_CREDENTIALS_ID}"], ignoreMissing: true) {
		get_sources()
	}
}

def get_sources() {
	if (params.CUSTOMIZED_SDK_URL_CREDENTIAL_ID) {
		// USERNAME and PASSWORD reference with a withCredentials block will not be visible within job output
		withCredentials([usernamePassword(credentialsId: "${params.CUSTOMIZED_SDK_URL_CREDENTIAL_ID}", usernameVariable: 'USERNAME', passwordVariable: 'PASSWORD')]) {
			sh "$GET_SH_CMD"
		}
	} else {
		sh "$GET_SH_CMD"
	}
}

def buildTest() {
	stage('Build') {
		timestamps{
			echo 'Building tests...'

			if ( params.PERF_CREDENTIALS_ID ) {
				withCredentials([usernamePassword(credentialsId: "$params.PERF_CREDENTIALS_ID",
					passwordVariable: "PASSWORD_VAR", usernameVariable: "USERNAME_VAR")]) {
						env.PERF_USERNAME = USERNAME_VAR
						env.PERF_PASSWORD = PASSWORD_VAR
				}
			}

			try {
				//get pre-staged jars from test.getDependency build before test compilation
				copyArtifacts fingerprintArtifacts: true, projectName: "test.getDependency", selector: lastSuccessful(), target: 'openjdk-tests/TestConfig/lib'
			} catch (Exception e) {
				echo 'Cannot run copyArtifacts from test.getDependency. Skipping copyArtifacts...'
			}

			try {
				if (env.BUILD_LIST.startsWith('system') || env.BUILD_LIST.startsWith('jck')) {
					//get pre-staged test jars from systemtest.getDependency build before system test compilation
					copyArtifacts fingerprintArtifacts: true, projectName: "systemtest.getDependency", selector: lastSuccessful(), target: 'openjdk-tests'
				}
			} catch (Exception e) {
				echo 'Cannot run copyArtifacts from systemtest.getDependency. Skipping copyArtifacts...'
			}

			// use sshagent with Jenkins credentials ID for all platforms except zOS
			if (!env.SPEC.startsWith('zos')) {
				sshagent (credentials: ["$params.SSH_AGENT_CREDENTIAL"], ignoreMissing: true) {
					sh "./openjdk-tests/maketest.sh ./openjdk-tests";
				}
			} else {
				sh "./openjdk-tests/maketest.sh ./openjdk-tests";
			}
		}
	}
}

def runTest( ) {
	stage('Test') {
		timestamps{
			echo 'Running tests...'
			def CUSTOM_OPTION = ''
			
			TARGET = "${params.TARGET}";
			if (TARGET.contains('custom') && CUSTOM_TARGET!='') {
				CUSTOM_OPTION = "${TARGET.toUpperCase()}_TARGET='${CUSTOM_TARGET}'"
			}
			RUNTEST_CMD = "./openjdk-tests _${params.TARGET} ${CUSTOM_OPTION}"
			for (int i = 0; i < ITERATIONS; i++) {
				if (env.BUILD_LIST == 'openjdk') {
					if (env.SPEC.startsWith('linux_x86-64')) {
						wrap([$class: 'Xvfb', autoDisplayName: true]) {
							def DISPLAY = sh (
								script: 'ps -f  | grep \'[X]vfb\' | awk \'{print \$9}\'',
								returnStdout: true
							).trim()
							env.DISPLAY = "${DISPLAY}"
							echo "env.DISPLAY is ${env.DISPLAY}"
							makeTest("${RUNTEST_CMD}")
						}
					} else {
						makeTest("${RUNTEST_CMD}")
					}
				} else if (env.BUILD_LIST.startsWith('jck')) {
					if (env.SPEC.startsWith('linux')) {
						wrap([$class: 'Xvfb', autoDisplayName: true]) {
							def DISPLAY = sh (
								script: 'ps -f  | grep \'[X]vfb\' | awk \'{print \$9}\'',
								returnStdout: true
							).trim()
							env.DISPLAY = "${DISPLAY}"
							echo "env.DISPLAY is ${env.DISPLAY}"
							makeTest("${RUNTEST_CMD}")
						}
					} else if (env.SPEC.startsWith('aix')) {
						sh "nohup /usr/bin/X11/X -force -vfb -x abx -x dbe -x GLX :0 &"
						env.DISPLAY = ":0"
						echo "env.DISPLAY is ${env.DISPLAY}"
						makeTest("${RUNTEST_CMD}")
					} else {
						makeTest("${RUNTEST_CMD}")
					}
				} else {
					makeTest("${RUNTEST_CMD}")
				}
			}
		}
	}
}

def post(output_name) {
	stage('Post') {
		timestamps{
			if (output_name.contains(',')) {
				output_name = "specifiedTarget"
			}
			else {
				output_name = output_name.replace("/","_")
			}
			def tar_cmd = "tar -zcf"
			def suffix = ".tar.gz"
			def pax_opt = ""
			if (SPEC.startsWith('zos')) {
				echo 'Converting tap file from ebcdic to ascii...'
				sh 'cd ./openjdk-tests/TestConfig'
				def tapFiles = findFiles(glob: "**/*.tap")
				for (String tapFile : tapFiles) {
					sh "iconv -f ibm-1047 -t iso8859-1 ${tapFile} > ${tapFile}.ascii; rm ${tapFile}; mv ${tapFile}.ascii ${tapFile}"
				}

				tar_cmd = "pax -wf"
				suffix = ".pax.Z"
				pax_opt = "-x pax"
			}

			boolean failIfNoResultsValue = true
			if (params.IS_PARALLEL == true) {
				failIfNoResultsValue = false
			}
			step([$class: "TapPublisher", testResults: "**/*.tap", outputTapToConsole: false, failIfNoResults: failIfNoResultsValue])

			junit allowEmptyResults: true, keepLongStdio: true, testResults: '**/work/**/*.jtr.xml, **/junitreports/**/*.xml, **/external_test_reports/**/*.xml'
			archiveSHAFile()

			if (currentBuild.result == 'UNSTABLE' || params.ARCHIVE_TEST_RESULTS) {
				def test_output_tar_name = "${output_name}_test_output${suffix}"
				sh "${tar_cmd} ${test_output_tar_name} ${pax_opt} ./openjdk-tests/TestConfig/test_output_*"

				if (!params.ARTIFACTORY_SERVER) {
					echo "ARTIFACTORY_SERVER is not set. Saving artifacts on jenkins."
					archiveArtifacts artifacts: test_output_tar_name, fingerprint: true, allowEmptyArchive: true
				} else {
					def pattern = "${env.WORKSPACE}/*_test_output.*"
					uploadToArtifactory(pattern)
				}
			}
			//for performance test, archive regardless the build result
			if (env.BUILD_LIST.startsWith('perf')) {
				def benchmark_output_tar_name = "benchmark_test_output${suffix}"
				sh "${tar_cmd} ${benchmark_output_tar_name} ${pax_opt} ./openjdk-tests/TestConfig/test_output_*"
				if (!params.ARTIFACTORY_SERVER) {
					echo "ARTIFACTORY_SERVER is not set. Saving artifacts on jenkins."
					archiveArtifacts artifacts: benchmark_output_tar_name, fingerprint: true, allowEmptyArchive: true
				} else {
					def pattern = "${env.WORKSPACE}/*_test_output.*"
					uploadToArtifactory(pattern)
				}
			}
		}
	}
}

def testBuild() {
	TIME_LIMIT =  params.TIME_LIMIT ? params.TIME_LIMIT.toInteger() : 10
	timeout(time: TIME_LIMIT, unit: 'HOURS') {
		try {
			addJobDescription()

			// prepare environment and compile test projects
			if( params.IS_PARALLEL == true ){
				setupParallelEnv()
			} else {
				setup()
				//ToDo: temporary workaround for jck test parallel runs
				// until build.xml is added into each subfolder
				if( env.BUILD_LIST.startsWith('jck/')) {
					def temp = env.BUILD_LIST
					env.BUILD_LIST = "jck"
					buildTest()
					env.BUILD_LIST = temp
				} else {
					buildTest()
				}
				runTest()
				post("${env.BUILD_LIST}")
			}
		} finally {
			if (!params.KEEP_WORKSPACE) {
				// cleanWs() does not work in some cases, so set opts below
				cleanWs notFailBuild: true, disableDeferredWipeout: true, deleteDirs: true
			}
		}

	}
}

def getJDKImpl(jvm_version) {
	def jdk_impl = 'hotspot'
	if (jvm_version.contains('openj9')) {
		jdk_impl = 'openj9'
	} else if (JVM_VERSION.contains('sap')) {
		jdk_impl = 'sap'
	}
	return jdk_impl
}

def addJobDescription() {
	if (params.PERSONAL_BUILD) {
		// update build name if personal build
		wrap([$class: 'BuildUser']) {
			currentBuild.displayName = "#${BUILD_NUMBER} - ${BUILD_USER_EMAIL}"
		}
	}

	def description = (currentBuild.description) ? currentBuild.description + "<br>" : ""
	currentBuild.description = description \
		+ "TARGET: ${params.TARGET}<br/>" \
		+ "LABEL: <a href=${JENKINS_URL}label/${LABEL}>${LABEL}</a><br/>" \
		+ "<a href=${JENKINS_URL}computer/${NODE_NAME}>${NODE_NAME}</a>"
}

def getJenkinsDomain() {
	String regex = env.JENKINS_URL
	def m = regex =~ /:\/\/(.*)\/?/
	def match = m[0][1]
	def domainName = "undefined"
	if (match) {
		domainName = match
	}
	return domainName
}

def archiveSHAFile() {
	def shaFile = "openjdk-tests/TestConfig/SHA.txt";
	if (!params.ARTIFACTORY_SERVER) {
		echo "ARTIFACTORY_SERVER is not set. Saving SHA file on jenkins."
		archiveArtifacts artifacts: shaFile, fingerprint: true, allowEmptyArchive: true
	} else {
		def pattern = "${env.WORKSPACE}/${shaFile}"
		uploadToArtifactory(pattern)
	}
}

def uploadToArtifactory(pattern) {
	if (params.ARTIFACTORY_SERVER) {
		def server = Artifactory.server params.ARTIFACTORY_SERVER
		def artifactoryRepo = params.ARTIFACTORY_REPO ? params.ARTIFACTORY_REPO : "sys-rt-generic-local"
		def artifactoryRoorDir = params.ARTIFACTORY_ROOT_DIR ? params.ARTIFACTORY_ROOT_DIR : getJenkinsDomain()
		def artifactoryUploadDir = "${artifactoryRepo}/${artifactoryRoorDir}/${JOB_NAME}/${BUILD_ID}/"

		def uploadSpec = """{
			"files":[
					{
						"pattern": "${pattern}",
						"target": "${artifactoryUploadDir}"
					}
				]
			}"""

		def buildInfo = Artifactory.newBuildInfo()
		// if ARTIFACTORY_NUM_ARTIFACTS is not set, set to keep 20 build artifacts
		def numArtifacts = params.ARTIFACTORY_NUM_ARTIFACTS ? params.ARTIFACTORY_NUM_ARTIFACTS : 20

		buildInfo.retention maxBuilds: numArtifacts, deleteBuildArtifacts: true
		server.upload spec: uploadSpec, buildInfo: buildInfo
		server.publishBuildInfo buildInfo

		def artifactoryUrl = server.getUrl()
		def uploadUrl = "${artifactoryUrl}/${artifactoryUploadDir}"
		echo "Test output artifactory URL:'${uploadUrl}'"
		currentBuild.description += "<br><a href=${uploadUrl}>Artifacts</a>"
	} else {
		echo "ARTIFACTORY_SERVER is not set. Artifacts are not uploaded onto artifactory server."
	}
}

def run_parallel_tests() {
	if (params.IS_PARALLEL == true) {
		stage ("Parallel Tests") {
			parallel parallel_tests
		}
	}
}

return this<|MERGE_RESOLUTION|>--- conflicted
+++ resolved
@@ -122,43 +122,12 @@
 	stage('setupParallelEnv') {
 		timestamps{
 			setupEnv()		
-<<<<<<< HEAD
-			int iterate = 1
-			if (params.ITERATIONS) {
-				iterate = "${params.ITERATIONS}".toInteger()
-			}
+
 			//Initialization for things in common between both multiple iterations and many subtests
 			//repeatAmount is the number of times the loops go through
-			int repeatAmount = 0
-			int one = 1
-			
-=======
-			
-			//Initialization for things in common between both multiple iterations and many subtests
-			//repeatAmount is the number of times the loops go through
->>>>>>> f5b71b75
 			def testSubDirs = []
 			int repeatAmount = ITERATIONS
 			
-<<<<<<< HEAD
-			dir("$WORKSPACE/openjdk-tests/${env.BUILD_LIST}") 
-			{
-				testSubDirs = sh(returnStdout: true, script: "ls -d */").trim().tokenize()
-				testSubDirSize = testSubDirs.size()
-			}
-			
-			//Setup for option-specific parameters
-			if (iterate == 1){
-				//For parallel suppose BUILD_LIST is one specific category
-				repeatAmount = testSubDirSize
-			}
-			else
-			{
-				repeatAmount = iterate
-			}
-			
-			//echo "testSubDirSize is ${testSubDirSize}, testSubDirs is ${testSubDirs}, running test in parallel mode"
-=======
 			//Setup for option-specific parameters
 			//If ITERATIONS is 1, then parallel is based on subfolders
 			if (repeatAmount == 1){
@@ -170,20 +139,10 @@
 				echo "repeatAmount is ${repeatAmount}, testSubDirs is ${testSubDirs}, running test in parallel mode"
 			}
 			
->>>>>>> f5b71b75
 			parallel_tests = [:]
 
 			for (int i = 0; i < repeatAmount; i++) {
 				def buildListName = ""
-<<<<<<< HEAD
-				def currentDirectory = ""
-				if (iterate == 1){
-					currentDirectory = testSubDirs[i].trim().replace("/","");
-					buildListName = "${env.BUILD_LIST}/${currentDirectory}"
-				}
-				else{
-					currentDirectory = "test_iteration_${i}"
-=======
 				def childTest = ""
 				if (ITERATIONS == 1) {
 					childTest = testSubDirs[i].trim().replace("/","");
@@ -191,7 +150,6 @@
 				}
 				else {
 					childTest = "test_iteration_${i}"
->>>>>>> f5b71b75
 					buildListName = env.BUILD_LIST
 				}
 				def TEST_JOB_NAME = "${JOB_NAME}"
@@ -199,11 +157,7 @@
 				//ToDo: need to find a better way to pass parameters to downstream builds.
 				//Ideally, we should only need to pass in modified parameters (i.e.,
 				//BUILD_LIST, IS_PARALLEL)
-<<<<<<< HEAD
-				parallel_tests[currentDirectory] = {
-=======
 				parallel_tests[childTest] = {
->>>>>>> f5b71b75
 					build job: TEST_JOB_NAME, parameters: [
 						string(name: 'ADOPTOPENJDK_REPO', value: ADOPTOPENJDK_REPO),
 						string(name: 'ADOPTOPENJDK_BRANCH', value: ADOPTOPENJDK_BRANCH),
@@ -225,11 +179,7 @@
 						string(name: 'EXTRA_OPTIONS', value: EXTRA_OPTIONS),
 						string(name: 'JVM_OPTIONS', value: JVM_OPTIONS),
 						string(name: 'JenkinsFile', value: JENKINS_FILE),
-<<<<<<< HEAD
-						string(name: 'ITERATIONS', value: one.toString()),
-=======
 						string(name: 'ITERATIONS', value: "1"),
->>>>>>> f5b71b75
 						string(name: 'LABEL', value: LABEL),
 						string(name: 'JCK_GIT_REPO', value: JCK_GIT_REPO),
 						string(name: 'SSH_AGENT_CREDENTIAL', value: SSH_AGENT_CREDENTIAL),
@@ -240,13 +190,9 @@
 						booleanParam(name: 'IS_PARALLEL', value: false),
 						booleanParam(name: 'AUTO_DETECT', value: AUTO_DETECT),
 						string(name: 'TIME_LIMIT', value: "${TIME_LIMIT}"),
-<<<<<<< HEAD
-						string(name: 'RUNTIME_NAME', value: currentDirectory),
-=======
 						//This parameter is needed because it enables many iterations of the same test (which all have same names)
 						//to have a unique variable in the array so that Jenkins will run it
 						string(name: 'RUNTIME_NAME', value: childTest),
->>>>>>> f5b71b75
 					]
 				}
 			}
