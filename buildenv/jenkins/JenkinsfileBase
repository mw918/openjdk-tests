#!groovy
def getBuildList() {
	// This map is created in case of BUILD_LIST is not provided. Once we match all sub-folders with top-level test targets, this map can be simplified.
	def TESTPROJECTS = [system:'systemtest', perf:'perf', jck:'jck', external:'external', functional: 'functional', openjdk:'openjdk', jdk:'openjdk', runtest:'', sanity:'', extended:'']
	String fullTarget="${TARGET}"
	String[] levelTargets = fullTarget.split('\\.')
	String groupTarget = levelTargets[-1]
	String[] partsTarget = groupTarget.split('_|-')
	String simpleTarget = partsTarget[0]
	def TESTPROJECT = TESTPROJECTS[simpleTarget]
	return TESTPROJECT
}

def makeTest(testParam) {
	String tearDownCmd = "if [ `uname` = AIX ]; then MAKE=gmake; else MAKE=make; fi; \$MAKE -f ./openjdk-tests/TestConfig/testEnv.mk testEnvTeardown"
	try {
		sh "$tearDownCmd"
		sh "./openjdk-tests/maketest.sh $testParam"
	} finally {
		sh "$tearDownCmd"
	}
}

def setupEnv() {
	// if the provided ADOPTOPENJDK_REPO and ADOPTOPENJDK_BRANCH are not AdoptOpenJDK/openjdk-tests' master branch, clean the workspace and re-download it
	if (params.ADOPTOPENJDK_REPO && params.ADOPTOPENJDK_BRANCH) {
		if ( !params.ADOPTOPENJDK_REPO.contains( 'AdoptOpenJDK/openjdk-tests.git') || params.ADOPTOPENJDK_BRANCH != "master") {
			cleanWs()

			def remoteConfigParameters = [url: "${params.ADOPTOPENJDK_REPO}"]
			if (params.ADOPTOPENJDK_REPO.startsWith('git') && params.USER_CREDENTIALS_ID && !SPEC.startsWith('zos')) {
				remoteConfigParameters.put('credentialsId', "${params.USER_CREDENTIALS_ID}")
			}

			checkout([
				$class: 'GitSCM', branches: [[name: "*/${params.ADOPTOPENJDK_BRANCH}"]],
				extensions: [[$class:'CloneOption', shallow:true, depth:1],[$class: 'CleanBeforeCheckout'],[$class: 'RelativeTargetDirectory', relativeTargetDir: 'openjdk-tests']],
				userRemoteConfigs: [remoteConfigParameters]
			])
		}
	}

	if ( params.JDK_VERSION ) {
		env.JDK_VERSION = params.JDK_VERSION.equalsIgnoreCase("next") ? "" : params.JDK_VERSION
	} else if ( params.JAVA_VERSION ) { // temporarily support JAVA_VERSION
		env.JDK_VERSION = (params.JAVA_VERSION.trim())[2..-2];
	}

	JENKINS_FILE = params.JenkinsFile ? params.JenkinsFile : ""			
	env.TEST_JDK_HOME = "$WORKSPACE/openjdkbinary/j2sdk-image"
	env.JRE_IMAGE = params.JRE_IMAGE ? "${WORKSPACE}/${params.JRE_IMAGE}" : "$WORKSPACE/openjdkbinary/j2re-image"
	env.JVM_VERSION = params.JVM_VERSION ? params.JVM_VERSION : ""
	env.JVM_OPTIONS = params.JVM_OPTIONS ? params.JVM_OPTIONS : ""
	env.EXTRA_OPTIONS = params.EXTRA_OPTIONS ? params.EXTRA_OPTIONS : ""
	env.EXTRA_DOCKER_ARGS = params.EXTRA_DOCKER_ARGS ? params.EXTRA_DOCKER_ARGS : ""
	env.SPEC = "${SPEC}"
	env.TEST_FLAG = params.TEST_FLAG ? params.TEST_FLAG : ''
	env.KEEP_REPORTDIR = params.KEEP_REPORTDIR ? params.KEEP_REPORTDIR : ''
	SDK_RESOURCE = params.SDK_RESOURCE ? params.SDK_RESOURCE : "upstream"
	env.AUTO_DETECT = params.AUTO_DETECT
	if (params.JDK_IMPL) {
		env.JDK_IMPL = params.JDK_IMPL
	} else if (params.JVM_VERSION) {
		env.JDK_IMPL = getJDKImpl(params.JVM_VERSION)
	}
	if( params.BUILD_LIST ) {
		env.BUILD_LIST = params.BUILD_LIST
	} else {
		env.BUILD_LIST = "${getBuildList()}"
	}

	if( params.PERF_ROOT ) {
		env.PERF_ROOT = params.PERF_ROOT
	} else {
		env.PERF_ROOT = "$WORKSPACE/../../benchmarks"
	}

	if (env.BUILD_LIST.startsWith("jck")) {
		if ( JDK_VERSION == "8" ) {
			env.JCK_VERSION = "jck8b"
		} else {
			env.JCK_VERSION = "jck${JDK_VERSION}"
		}
		env.JCK_ROOT = "$WORKSPACE/../jck_root"
		echo "env.JCK_ROOT is: ${env.JCK_ROOT}, env.JCK_VERSION is: ${env.JCK_VERSION}"
		if( params.JCK_GIT_REPO ) {
			env.JCK_GIT_REPO = params.JCK_GIT_REPO
			echo "env.JCK_GIT_REPO is ${env.JCK_GIT_REPO}"
		} else {
			echo "params.JCK_GIT_REPO was not defined"
		}
	}

	if (env.BUILD_LIST == 'openjdk' ||  env.BUILD_LIST.contains('external')) {
		env.DIAGNOSTICLEVEL ='noDetails'
	}

	// Optional parameter RELEASE_TAG and it is only used in openjdk regression test
	if( params.RELEASE_TAG ) {
		env.RELEASE_TAG = params.RELEASE_TAG
	}
	if( params.DOCKERIMAGE_TAG ) {
		env.DOCKERIMAGE_TAG = params.DOCKERIMAGE_TAG
	}
	sh 'printenv'
}

def setupParallelEnv() {
	stage('setupParallelEnv') {
		timestamps{
			setupEnv()
			
			int iterate = 1;
			if (params.ITERATIONS) {
				iterate = "${params.ITERATIONS}".toInteger()
			}
			echo "iterate is equal to ${iterate}"
			parallel_tests = [:]
			
			if (iterate == 1){
<<<<<<< HEAD
				def testSubDirs = []
				def testSubDirSize = 0
					
					//For parallel suppose BUILD_LIST is one specific category
					dir("$WORKSPACE/openjdk-tests/${env.BUILD_LIST}") {
						testSubDirs = sh(returnStdout: true, script: "ls -d */").trim().tokenize()
						testSubDirSize = testSubDirs.size()
					}
=======
			def testSubDirs = []
			def testSubDirSize = 0
				
				//For parallel suppose BUILD_LIST is one specific category
				dir("$WORKSPACE/openjdk-tests/${env.BUILD_LIST}") {
					testSubDirs = sh(returnStdout: true, script: "ls -d */").trim().tokenize()
					testSubDirSize = testSubDirs.size()
				}
>>>>>>> 18eeffea

				for (int i = 0; i < testSubDirSize; i++) {
					def testSubDir = testSubDirs[i].trim().replace("/","");
					def TEST_JOB_NAME = "${JOB_NAME}"

					//ToDo: need to find a better way to pass parameters to downstream builds.
					//Ideally, we should only need to pass in modified parameters (i.e.,
					//BUILD_LIST, IS_PARALLEL)
					parallel_tests[testSubDir] = {
						build job: TEST_JOB_NAME, parameters: [
							string(name: 'ADOPTOPENJDK_REPO', value: ADOPTOPENJDK_REPO),
							string(name: 'ADOPTOPENJDK_BRANCH', value: ADOPTOPENJDK_BRANCH),
							string(name: 'OPENJ9_REPO', value: OPENJ9_REPO),
							string(name: 'OPENJ9_BRANCH', value: OPENJ9_BRANCH),
							string(name: 'JDK_VERSION', value: JDK_VERSION),
							string(name: 'JDK_IMPL', value: JDK_IMPL),
							string(name: 'BUILD_LIST', value: "${env.BUILD_LIST}/${testSubDir}"),
							string(name: 'TARGET', value: TARGET),
							string(name: 'CUSTOM_TARGET', value: CUSTOM_TARGET),
							string(name: 'SDK_RESOURCE', value: SDK_RESOURCE),
							string(name: 'CUSTOMIZED_SDK_URL', value: CUSTOMIZED_SDK_URL),
							string(name: 'CUSTOMIZED_SDK_URL_CREDENTIAL_ID', value: CUSTOMIZED_SDK_URL_CREDENTIAL_ID),
							string(name: 'UPSTREAM_JOB_NAME', value: UPSTREAM_JOB_NAME),
							string(name: 'UPSTREAM_JOB_NUMBER', value: UPSTREAM_JOB_NUMBER),
							string(name: 'TEST_FLAG', value: TEST_FLAG),
							string(name: 'KEEP_REPORTDIR', value: KEEP_REPORTDIR),
							string(name: 'EXTRA_OPTIONS', value: EXTRA_OPTIONS),
							string(name: 'JVM_OPTIONS', value: JVM_OPTIONS),
							string(name: 'JenkinsFile', value: JENKINS_FILE),
							string(name: 'ITERATIONS', value: ITERATIONS),
							string(name: 'LABEL', value: LABEL),
							string(name: 'JCK_GIT_REPO', value: JCK_GIT_REPO),
							string(name: 'SSH_AGENT_CREDENTIAL', value: SSH_AGENT_CREDENTIAL),
							booleanParam(name: 'KEEP_WORKSPACE', value: KEEP_WORKSPACE),
							string(name: 'ARTIFACTORY_SERVER', value: ARTIFACTORY_SERVER),
							booleanParam(name: 'PERSONAL_BUILD', value: PERSONAL_BUILD),
							booleanParam(name: 'IS_PARALLEL', value: false),
							booleanParam(name: 'AUTO_DETECT', value: AUTO_DETECT),
							string(name: 'TIME_LIMIT', value: "${TIME_LIMIT}"),
						]
					}
					// return to top level pipeline file in order to exit node block before running tests in parallel
				}
			}
			}
			else{
				int one = 1
				for (int i = 0; i<iterate; i++){
					def tempDirectory = "time_${i}"
					def TEST_JOB_NAME = "${JOB_NAME}"
					echo "The job name is ${TEST_JOB_NAME}"
					parallel_tests[tempDirectory] = {

						build job: TEST_JOB_NAME, parameters: [
							string(name: 'ADOPTOPENJDK_REPO', value: ADOPTOPENJDK_REPO),
							string(name: 'ADOPTOPENJDK_BRANCH', value: ADOPTOPENJDK_BRANCH),
							string(name: 'OPENJ9_REPO', value: OPENJ9_REPO),
							string(name: 'OPENJ9_BRANCH', value: OPENJ9_BRANCH),
							string(name: 'JenkinsFile', value: JenkinsFile),
							string(name: 'JDK_VERSION', value: JDK_VERSION),
							string(name: 'JDK_IMPL', value: JDK_IMPL),
							string(name: 'BUILD_LIST', value: env.BUILD_LIST),
							string(name: 'TARGET', value: TARGET),
							string(name: 'CUSTOM_TARGET', value: CUSTOM_TARGET),
							string(name: 'SDK_RESOURCE', value: SDK_RESOURCE),
							string(name: 'CUSTOMIZED_SDK_URL', value: CUSTOMIZED_SDK_URL),
							string(name: 'CUSTOMIZED_SDK_URL_CREDENTIAL_ID', value: CUSTOMIZED_SDK_URL_CREDENTIAL_ID),
							string(name: 'UPSTREAM_JOB_NAME', value: UPSTREAM_JOB_NAME),
							string(name: 'UPSTREAM_JOB_NUMBER', value: UPSTREAM_JOB_NUMBER),
							string(name: 'TEST_FLAG', value: TEST_FLAG),
							string(name: 'KEEP_REPORTDIR', value: KEEP_REPORTDIR),
							string(name: 'EXTRA_OPTIONS', value: EXTRA_OPTIONS),
							string(name: 'JVM_OPTIONS', value: JVM_OPTIONS),
							string(name: 'ITERATIONS', value: one.toString()),
							string(name: 'LABEL', value: LABEL),
							string(name: 'JCK_GIT_REPO', value: JCK_GIT_REPO),
							string(name: 'SSH_AGENT_CREDENTIAL', value: SSH_AGENT_CREDENTIAL),
							booleanParam(name: 'KEEP_WORKSPACE', value: KEEP_WORKSPACE),
							string(name: 'ARTIFACTORY_SERVER', value: ARTIFACTORY_SERVER),
							booleanParam(name: 'PERSONAL_BUILD', value: PERSONAL_BUILD),
							booleanParam(name: 'IS_PARALLEL', value: false),
							booleanParam(name: 'AUTO_DETECT', value: AUTO_DETECT),
							string(name: 'RUNTIME_NAME', value: tempDirectory)
						]
					}
				}
			}

		}
	}
}

def setup() {
	stage('Setup') {
		timestamps{
			setupEnv()
			if (fileExists('openjdkbinary')) {
				dir('openjdkbinary') {
					deleteDir()
				}
			}
			if (fileExists('jvmtest')) {
				dir('jvmtest') {
					deleteDir()
				}
			}

			if (params.CUSTOMIZED_SDK_URL) {
				SDK_RESOURCE = "customized"
				CUSTOMIZED_SDK_URL_OPTION = "-c '${params.CUSTOMIZED_SDK_URL}'"
			} else {
				CUSTOMIZED_SDK_URL_OPTION = ""
			}
			if (params.CUSTOMIZED_SDK_SOURCE_URL) {
				SDK_RESOURCE = "customized"
				CUSTOMIZED_SDK_SOURCE_URL_OPTION = "-S '${params.CUSTOMIZED_SDK_SOURCE_URL}'"
			} else {
				CUSTOMIZED_SDK_SOURCE_URL_OPTION = ""
			}

			if (SDK_RESOURCE == 'upstream' && !params.CUSTOMIZED_SDK_URL) {
				dir('openjdkbinary') {
					step([$class: 'CopyArtifact',
						fingerprintArtifacts: true,
						flatten: true,
						filter: "**/*.tar.gz,**/*.tgz,**/*.zip,**/*.jar",
						projectName: "${params.UPSTREAM_JOB_NAME}",
						selector: [$class: 'SpecificBuildSelector', buildNumber: "${params.UPSTREAM_JOB_NUMBER}"]])
				}
			}
			OPENJ9_REPO_OPTION = (params.OPENJ9_REPO) ? "--openj9_repo ${params.OPENJ9_REPO}" : "--openj9_repo https://github.com/eclipse/openj9.git"
			OPENJ9_BRANCH_OPTION = (params.OPENJ9_BRANCH) ? "--openj9_branch ${params.OPENJ9_BRANCH}" : ""
			OPENJ9_SHA_OPTION = (params.OPENJ9_SHA) ? "--openj9_sha ${params.OPENJ9_SHA}" : ""
			JDK_VERSION_OPTION = env.JDK_VERSION ? "-j ${env.JDK_VERSION}" : ""
			JDK_IMPL_OPTION = env.JDK_IMPL ? "-i ${env.JDK_IMPL}" : ""
			// system test repository exports to be used by systemtest/common.xml
			if (params.ADOPTOPENJDK_SYSTEMTEST_REPO) {
				env.ADOPTOPENJDK_SYSTEMTEST_REPO = params.ADOPTOPENJDK_SYSTEMTEST_REPO
			}

			if (params.ADOPTOPENJDK_SYSTEMTEST_BRANCH) {
				env.ADOPTOPENJDK_SYSTEMTEST_BRANCH = params.ADOPTOPENJDK_SYSTEMTEST_BRANCH
			}

			if (params.OPENJ9_SYSTEMTEST_REPO) {
				env.OPENJ9_SYSTEMTEST_REPO = params.OPENJ9_SYSTEMTEST_REPO
			}

			if (params.OPENJ9_SYSTEMTEST_BRANCH) {
				env.OPENJ9_SYSTEMTEST_BRANCH = params.OPENJ9_SYSTEMTEST_BRANCH
			}

			if (params.STF_REPO) {
				env.STF_REPO = params.STF_REPO
			}

			if (params.STF_BRANCH) {
				env.STF_BRANCH = params.STF_BRANCH
			}

			// vendor test
			// expect VENDOR_TEST_* to be comma separated string parameters
			VENDOR_TEST_REPOS = (params.VENDOR_TEST_REPOS) ? "--vendor_repos \"${params.VENDOR_TEST_REPOS}\"" : ""
			VENDOR_TEST_BRANCHES = (params.VENDOR_TEST_BRANCHES) ? "--vendor_branches \"${params.VENDOR_TEST_BRANCHES}\"" : ""
			VENDOR_TEST_DIRS = (params.VENDOR_TEST_DIRS) ? "--vendor_dirs \"${params.VENDOR_TEST_DIRS}\"" : ""
			VENDOR_TEST_SHAS = (params.VENDOR_TEST_SHAS) ? "--vendor_shas \"${params.VENDOR_TEST_SHAS}\"" : ""
			GET_SH_CMD = "./openjdk-tests/get.sh -s `pwd` -t `pwd`/openjdk-tests -p $PLATFORM -r ${SDK_RESOURCE} ${JDK_VERSION_OPTION} ${JDK_IMPL_OPTION} ${CUSTOMIZED_SDK_URL_OPTION} ${CUSTOMIZED_SDK_SOURCE_URL_OPTION} ${OPENJ9_REPO_OPTION} ${OPENJ9_BRANCH_OPTION} ${OPENJ9_SHA_OPTION} ${VENDOR_TEST_REPOS} ${VENDOR_TEST_BRANCHES} ${VENDOR_TEST_DIRS} ${VENDOR_TEST_SHAS}"

			dir( WORKSPACE) {
				// use sshagent with Jenkins credentials ID for all platforms except zOS
				// on zOS use the user's ssh key
				if (!env.SPEC.startsWith('zos')) {
					get_sources_with_authentication()
				} else {
					get_sources()
				}
			}
		}
	}
}

def get_sources_with_authentication() {
	sshagent(credentials:["${params.USER_CREDENTIALS_ID}"], ignoreMissing: true) {
		get_sources()
	}
}

def get_sources() {
	if (params.CUSTOMIZED_SDK_URL_CREDENTIAL_ID) {
		// USERNAME and PASSWORD reference with a withCredentials block will not be visible within job output
		withCredentials([usernamePassword(credentialsId: "${params.CUSTOMIZED_SDK_URL_CREDENTIAL_ID}", usernameVariable: 'USERNAME', passwordVariable: 'PASSWORD')]) {
			sh "$GET_SH_CMD"
		}
	} else {
		sh "$GET_SH_CMD"
	}
}

def buildTest() {
	stage('Build') {
		timestamps{
			echo 'Building tests...'

			if ( params.PERF_CREDENTIALS_ID ) {
				withCredentials([usernamePassword(credentialsId: "$params.PERF_CREDENTIALS_ID",
					passwordVariable: "PASSWORD_VAR", usernameVariable: "USERNAME_VAR")]) {
						env.PERF_USERNAME = USERNAME_VAR
						env.PERF_PASSWORD = PASSWORD_VAR
				}
			}

			try {
				//get pre-staged jars from test.getDependency build before test compilation
				copyArtifacts fingerprintArtifacts: true, projectName: "test.getDependency", selector: lastSuccessful(), target: 'openjdk-tests/TestConfig/lib'
			} catch (Exception e) {
				echo 'Cannot run copyArtifacts from test.getDependency. Skipping copyArtifacts...'
			}

			try {
				if (env.BUILD_LIST.startsWith('systemtest') || env.BUILD_LIST.startsWith('jck')) {
					//get pre-staged test jars from systemtest.getDependency build before system test compilation
					copyArtifacts fingerprintArtifacts: true, projectName: "systemtest.getDependency", selector: lastSuccessful(), target: 'openjdk-tests'
				}
			} catch (Exception e) {
				echo 'Cannot run copyArtifacts from systemtest.getDependency. Skipping copyArtifacts...'
			}

			// use sshagent with Jenkins credentials ID for all platforms except zOS
			if (!env.SPEC.startsWith('zos')) {
				sshagent (credentials: ["$params.SSH_AGENT_CREDENTIAL"], ignoreMissing: true) {
					sh "./openjdk-tests/maketest.sh ./openjdk-tests";
				}
			} else {
				sh "./openjdk-tests/maketest.sh ./openjdk-tests";
			}
		}
	}
}

def runTest( ) {
	stage('Test') {
		timestamps{
			echo 'Running tests...'
			int iterations = 1;
			if (params.ITERATIONS) {
				iterations = "${params.ITERATIONS}".toInteger()
			}
			def CUSTOM_OPTION = ''
			TARGET = "${params.TARGET}";
			if (TARGET.contains('custom')) {
				CUSTOM_OPTION = "${TARGET.toUpperCase()}_TARGET='${CUSTOM_TARGET}'"
			}
			RUNTEST_CMD = "./openjdk-tests _${params.TARGET} ${CUSTOM_OPTION}"
			//if (params.IS_PARALLEL == true)
			//{
			//	iterations=1
			//}
			for (int i = 0; i < iterations; i++) {
				if (env.BUILD_LIST == 'openjdk') {
					if (env.SPEC.startsWith('linux_x86-64')) {
						wrap([$class: 'Xvfb', autoDisplayName: true]) {
							def DISPLAY = sh (
								script: 'ps -f  | grep \'[X]vfb\' | awk \'{print \$9}\'',
								returnStdout: true
							).trim()
							env.DISPLAY = "${DISPLAY}"
							echo "env.DISPLAY is ${env.DISPLAY}"
							makeTest("${RUNTEST_CMD}")
						}
					} else {
						makeTest("${RUNTEST_CMD}")
					}
				} else if (env.BUILD_LIST.startsWith('jck')) {
					if (env.SPEC.startsWith('linux')) {
						wrap([$class: 'Xvfb', autoDisplayName: true]) {
							def DISPLAY = sh (
								script: 'ps -f  | grep \'[X]vfb\' | awk \'{print \$9}\'',
								returnStdout: true
							).trim()
							env.DISPLAY = "${DISPLAY}"
							echo "env.DISPLAY is ${env.DISPLAY}"
							makeTest("${RUNTEST_CMD}")
						}
					} else if (env.SPEC.startsWith('aix')) {
						sh "nohup /usr/bin/X11/X -force -vfb -x abx -x dbe -x GLX :0 &"
						env.DISPLAY = ":0"
						echo "env.DISPLAY is ${env.DISPLAY}"
						makeTest("${RUNTEST_CMD}")
					} else {
						makeTest("${RUNTEST_CMD}")
					}
				} else {
					makeTest("${RUNTEST_CMD}")
				}
			}
		}
	}
}

def post(output_name) {
	stage('Post') {
		timestamps{
			if (output_name.contains(',')) {
				output_name = "specifiedTarget"
			}
			else {
				output_name = output_name.replace("/","_")
			}
			def tar_cmd = "tar -zcf"
			def suffix = ".tar.gz"
			def pax_opt = ""
			if (SPEC.startsWith('zos')) {
				echo 'Converting tap file from ebcdic to ascii...'
				sh 'cd ./openjdk-tests/TestConfig'
				def tapFiles = findFiles(glob: "**/*.tap")
				for (String tapFile : tapFiles) {
					sh "iconv -f ibm-1047 -t iso8859-1 ${tapFile} > ${tapFile}.ascii; rm ${tapFile}; mv ${tapFile}.ascii ${tapFile}"
				}

				tar_cmd = "pax -wf"
				suffix = ".pax.Z"
				pax_opt = "-x pax"
			}
			boolean failIfNoResultsValue = true
			if (params.IS_PARALLEL == true) {
				failIfNoResultsValue = false
			}
			step([$class: "TapPublisher", testResults: "**/*.tap", outputTapToConsole: false, failIfNoResults: failIfNoResultsValue])

			junit allowEmptyResults: true, keepLongStdio: true, testResults: '**/work/**/*.jtr.xml, **/junitreports/**/*.xml, **/external_test_reports/**/*.xml'
			archiveSHAFile()

			if (currentBuild.result == 'UNSTABLE' || params.ARCHIVE_TEST_RESULTS) {
				def test_output_tar_name = "${output_name}_test_output${suffix}"
				sh "${tar_cmd} ${test_output_tar_name} ${pax_opt} ./openjdk-tests/TestConfig/test_output_*"

				if (!params.ARTIFACTORY_SERVER) {
					echo "ARTIFACTORY_SERVER is not set. Saving artifacts on jenkins."
					archiveArtifacts artifacts: test_output_tar_name, fingerprint: true, allowEmptyArchive: true
				} else {
					def pattern = "${env.WORKSPACE}/*_test_output.*"
					uploadToArtifactory(pattern)
				}
			}
			//for performance test, archive regardless the build result
			if (env.BUILD_LIST.startsWith('perf')) {
				def benchmark_output_tar_name = "benchmark_test_output${suffix}"
				sh "${tar_cmd} ${benchmark_output_tar_name} ${pax_opt} ./openjdk-tests/TestConfig/test_output_*"
				if (!params.ARTIFACTORY_SERVER) {
					echo "ARTIFACTORY_SERVER is not set. Saving artifacts on jenkins."
					archiveArtifacts artifacts: benchmark_output_tar_name, fingerprint: true, allowEmptyArchive: true
				} else {
					def pattern = "${env.WORKSPACE}/*_test_output.*"
					uploadToArtifactory(pattern)
				}
			}
		}
	}
}

def testBuild() {
	TIME_LIMIT =  params.TIME_LIMIT ? params.TIME_LIMIT.toInteger() : 10
	timeout(time: TIME_LIMIT, unit: 'HOURS') {
		try {
			addJobDescription()
			// prepare environment and compile test projects
			if( params.IS_PARALLEL == true ){
				setupParallelEnv()
			} else {
				setup()
				//ToDo: temporary workaround for jck test parallel runs
				// until build.xml is added into each subfolder
				if( env.BUILD_LIST.startsWith('jck/')) {
					def temp = env.BUILD_LIST
					env.BUILD_LIST = "jck"
					buildTest()
					env.BUILD_LIST = temp
				} else {
					buildTest()
				}
				runTest()
				post("${env.BUILD_LIST}")
			}
		} finally {
			if (!params.KEEP_WORKSPACE) {
				cleanWs()
			}
		}

	}
}

def getJDKImpl(jvm_version) {
	def jdk_impl = 'hotspot'
	if (jvm_version.contains('openj9')) {
		jdk_impl = 'openj9'
	} else if (JVM_VERSION.contains('sap')) {
		jdk_impl = 'sap'
	}
	return jdk_impl
}

def addJobDescription() {
	if (params.PERSONAL_BUILD) {
		// update build name if personal build
		wrap([$class: 'BuildUser']) {
			currentBuild.displayName = "#${BUILD_NUMBER} - ${BUILD_USER_EMAIL}"
		}
	}

	def description = (currentBuild.description) ? currentBuild.description + "<br>" : ""
	currentBuild.description = description \
		+ "TARGET: ${params.TARGET}<br/>" \
		+ "LABEL: <a href=${JENKINS_URL}label/${LABEL}>${LABEL}</a><br/>" \
		+ "<a href=${JENKINS_URL}computer/${NODE_NAME}>${NODE_NAME}</a>"
}

def getJenkinsDomain() {
	String regex = env.JENKINS_URL
	def m = regex =~ /:\/\/(.*)\/?/
	def match = m[0][1]
	def domainName = "undefined"
	if (match) {
		domainName = match
	}
	return domainName
}

def archiveSHAFile() {
	def shaFile = "openjdk-tests/TestConfig/SHA.txt";
	if (!params.ARTIFACTORY_SERVER) {
		echo "ARTIFACTORY_SERVER is not set. Saving SHA file on jenkins."
		archiveArtifacts artifacts: shaFile, fingerprint: true, allowEmptyArchive: true
	} else {
		def pattern = "${env.WORKSPACE}/${shaFile}"
		uploadToArtifactory(pattern)
	}
}

def uploadToArtifactory(pattern) {
	if (params.ARTIFACTORY_SERVER) {
		def server = Artifactory.server params.ARTIFACTORY_SERVER
		def artifactoryRepo = params.ARTIFACTORY_REPO ? params.ARTIFACTORY_REPO : "sys-rt-generic-local"
		def artifactoryRoorDir = params.ARTIFACTORY_ROOT_DIR ? params.ARTIFACTORY_ROOT_DIR : getJenkinsDomain()
		def artifactoryUploadDir = "${artifactoryRepo}/${artifactoryRoorDir}/${JOB_NAME}/${BUILD_ID}/"

		def uploadSpec = """{
			"files":[
					{
						"pattern": "${pattern}",
						"target": "${artifactoryUploadDir}"
					}
				]
			}"""

		def buildInfo = Artifactory.newBuildInfo()
		// if ARTIFACTORY_NUM_ARTIFACTS is not set, set to keep 20 build artifacts
		def numArtifacts = params.ARTIFACTORY_NUM_ARTIFACTS ? params.ARTIFACTORY_NUM_ARTIFACTS : 20

		buildInfo.retention maxBuilds: numArtifacts, deleteBuildArtifacts: true
		server.upload spec: uploadSpec, buildInfo: buildInfo
		server.publishBuildInfo buildInfo

		def artifactoryUrl = server.getUrl()
		def uploadUrl = "${artifactoryUrl}/${artifactoryUploadDir}"
		echo "Test output artifactory URL:'${uploadUrl}'"
		currentBuild.description += "<br><a href=${uploadUrl}>Artifacts</a>"
	} else {
		echo "ARTIFACTORY_SERVER is not set. Artifacts are not uploaded onto artifactory server."
	}
}

def run_parallel_tests() {
	if (params.IS_PARALLEL == true) {
		echo "The size of parallel_tests is ${parallel_tests.size()}"
		println "${parallel_tests.keySet()}"
		stage ("Parallel Tests") {
			parallel parallel_tests
		}
	}
}

return this<|MERGE_RESOLUTION|>--- conflicted
+++ resolved
@@ -118,7 +118,6 @@
 			parallel_tests = [:]
 			
 			if (iterate == 1){
-<<<<<<< HEAD
 				def testSubDirs = []
 				def testSubDirSize = 0
 					
@@ -127,16 +126,6 @@
 						testSubDirs = sh(returnStdout: true, script: "ls -d */").trim().tokenize()
 						testSubDirSize = testSubDirs.size()
 					}
-=======
-			def testSubDirs = []
-			def testSubDirSize = 0
-				
-				//For parallel suppose BUILD_LIST is one specific category
-				dir("$WORKSPACE/openjdk-tests/${env.BUILD_LIST}") {
-					testSubDirs = sh(returnStdout: true, script: "ls -d */").trim().tokenize()
-					testSubDirSize = testSubDirs.size()
-				}
->>>>>>> 18eeffea
 
 				for (int i = 0; i < testSubDirSize; i++) {
 					def testSubDir = testSubDirs[i].trim().replace("/","");
